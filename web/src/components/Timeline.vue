<template>
  <CCol v-if="record['comment_count']" class="p-2">
    <CCard>
      <CCardHeader class='text-center' style='font-weight:bold'>Timeline</CCardHeader>
      <CCardBody class="p-2">
        <div v-if="data != ''">
          <CRow v-for="row in data.slice().reverse()" :key="row['uid']" class="m-0">
            <CCol class="p-0">
              <CCard no-body class='mb-2'>
                <div class='position-absolute' style='top:0!important; right:0!important; margin-top: -1px; margin-right: -1px'>
                  <CButton v-if="can_edit(row)" size="sm" class='py-0_5 px-1' style='border-radius: 0 0 0 .25rem' color="primary" @click="modal_edit(row)" v-c-tooltip="{content: 'Edit'}"><i class="la la-pencil-alt la-lg"></i></CButton>
                  <CButton v-if="can_delete(row)" size="sm" class='py-0_5 px-1' style='border-radius: 0 .25rem 0 0' color="danger" @click="modal_delete(row)" v-c-tooltip="{content: 'Delete'}"><i class="la la-trash la-lg"></i></CButton>
                </div>
<<<<<<< HEAD
              </template>
            </CTooltip>
            <div>
              <div>
                <span class="fw-bold" style="font-size: 1.0rem">{{ row['name'] }}</span>
                <span class="fst-italic muted"> @<DateTime :date="row['date']" show_secs /></span>
                <span class="text-muted" style="font-size: 0.75rem" v-if="row['edited']"> (edited)</span>
              </div>
              <div class="text-muted">
                {{ row['message'] }}
              </div>
              <div class="text-muted" v-if="row['modifications'] && row['modifications'].length > 0">
                <CBadge color="warning">modifications</CBadge> <Modification style="font-size: 0.70rem;" :data="row['modifications']"/>
              </div>
            </div>
          </CCardBody>
        </CCard>
      </CCol>
    </CRow>
    <CFormTextarea
      id="textarea"
      v-model="input_text"
      placeholder="Add a comment"
      rows="1"
      max-rows="8"
      class='mb-2'
    ></CFormTextarea>
    <div>
      <CButtonToolbar role="group">
        <CButton size="sm" color='primary' @click="add_comment(input_text, 'comment')" v-c-tooltip="{content: 'Add a comment'}">Comment</CButton>
        <div class="d-flex ms-auto me-2 align-items-center">
          <div class="me-2">
            <SPagination
              v-model:activePage="current_page"
              :pages="Math.ceil(nb_rows / per_page)"
              ulClass="m-0"
            />
          </div>
=======
                <CCardBody class="d-flex p-2 align-items-center">
                  <CTooltip :content="get_alert_tooltip(row['type'])" trigger="hover">
                    <template #toggler="{ on }">
                      <div :class="'bg-' + get_alert_color(row['type']) + ' me-3 text-white rounded p-2'" :v-c-tooltip="'{content: ' + get_alert_tooltip(row['type']) + '}'" v-on="on">
                        <i :class="'la ' + get_alert_icon(row['type']) + ' la-2x'"></i>
                      </div>
                    </template>
                  </CTooltip>
                  <div>
                    <div>
                      <span class="fw-bold" style="font-size: 1.0rem">{{ row['name'] }}</span>
                      <span class="fst-italic muted"> @<DateTime :date="row['date']" /></span>
                      <span class="text-muted" style="font-size: 0.75rem" v-if="row['edited']"> (edited)</span>
                    </div>
                    <div class="text-muted">
                      {{ row['message'] }}
                    </div>
                    <div class="text-muted" v-if="row['modifications'] && row['modifications'].length > 0">
                      <CBadge color="warning">modifications</CBadge> <Modification style="font-size: 0.70rem;" :data="row['modifications']"/>
                    </div>
                  </div>
                </CCardBody>
              </CCard>
            </CCol>
          </CRow>
          <CFormTextarea
            id="textarea"
            v-model="input_text"
            placeholder="Add a comment"
            rows="1"
            max-rows="8"
            class='mb-2'
          ></CFormTextarea>
>>>>>>> 103804fc
          <div>
            <CButtonToolbar role="group">
              <CButton size="sm" color='primary' @click="add_comment(input_text, 'comment')" v-c-tooltip="{content: 'Add a comment'}">Comment</CButton>
              <div class="d-flex ms-auto me-2 align-items-center">
                <div class="me-2">
                  <SPagination
                    v-model:activePage="current_page"
                    :pages="Math.ceil(nb_rows / per_page)"
                    ulClass="m-0"
                  />
                </div>
                <div>
                  <CRow class="align-items-center gx-0">
                    <CCol xs="auto px-1">
                      <CFormLabel for="perPageSelect" class="col-form-label col-form-label-sm">Per page</CFormLabel>
                    </CCol>
                    <CCol xs="auto px-1">
                      <CFormSelect
                        v-model="per_page"
                        id="perPageSelect"
                        size="sm"
                      >
                        <option v-for="opts in page_options" :value="opts">{{ opts }}</option>
                      </CFormSelect>
                    </CCol>
                  </CRow>
                </div>
              </div>
              <CButtonGroup role="group">
                <CTooltip :content="auto_mode ? 'Auto Refresh ON':'Auto Refresh OFF'" trigger="hover">
                  <template #toggler="{ on }">
                    <CButton size="sm" :color="auto_mode ? 'success':'secondary'" @click="toggle_auto" v-on="on">
                      <i v-if="auto_mode" class="la la-eye la-lg"></i>
                      <i v-else class="la la-eye-slash la-lg"></i>
                    </CButton>
                  </template>
                </CTooltip>
                <CButton size="sm" color="secondary" @click="refresh()" v-c-tooltip="{content: 'Refresh'}"><i class="la la-refresh la-lg"></i></CButton>
              </CButtonGroup>
            </CButtonToolbar>
          </div>
        </div>
      </CCardBody>
    </CCard>
    <CModal
      ref="timeline_edit"
      :visible="show_edit"
      @close="modal_clear"
      alignment="center"
      size ="xl"
      backdrop="static"
    >
      <CModalHeader class="bg-primary">
        <CModalTitle class="text-white">Edit</CModalTitle>
      </CModalHeader>
      <CModalBody>
        <CFormFloating>
          <CFormInput id="floatingInput" v-model="modal_data.edit.message" placeholder="message"/>
          <CFormLabel for="floatingInput">Message (optional)</CFormLabel>
        </CFormFloating>
      </CModalBody>
      <CModalFooter>
        <CButton @click="modal_clear" color="secondary">Cancel</CButton>
        <CButton @click="submit_edit" color="primary">OK</CButton>
      </CModalFooter>
    </CModal>

    <CModal
      ref="timeline_delete"
      :visible="show_delete"
      @close="modal_clear"
      alignment="center"
      size="xl"
      backdrop="static"
    >
      <CModalHeader class="bg-danger">
        <CModalTitle class="text-white">Delete item</CModalTitle>
      </CModalHeader>
      <CModalBody>
        <p>{{ modal_data.delete }}</p>
      </CModalBody>
      <CModalFooter>
        <CButton @click="modal_clear" color="secondary">Cancel</CButton>
        <CButton @click="submit_delete" color="danger">OK</CButton>
      </CModalFooter>
    </CModal>

  </CCol>
</template>

<script>
import DateTime from '@/components/DateTime.vue'
import Modification from '@/components/Modification.vue'
import SPagination from '@/components/SPagination.vue'
import moment from 'moment'
import { add_items, update_items, delete_items } from '@/utils/api'
import { get_data, get_alert_icon, get_alert_color, get_alert_tooltip } from '@/utils/api'
import { API } from '@/api'

export default {
  name: 'Timeline',
  components: {
    DateTime,
    Modification,
    SPagination,
  },
  props: {
    record: {type: Object},
  },
  data() {
    return {
      record_data: this.record,
      add_items: add_items,
      update_items: update_items,
      get_data: get_data,
      get_alert_icon: get_alert_icon,
      get_alert_color: get_alert_color,
      get_alert_tooltip: get_alert_tooltip,
      data: [],
      input_text: '',
      auto_mode: true,
      auto_interval: {},
      per_page: '5',
      page_options: ['5', '10', '20'],
      nb_rows: 0,
      current_page: 1,
      orderby: 'date',
      isascending: false,
      show_edit: false,
      show_delete: false,
      modal_data: {
        edit: {},
        delete: {},
      },
    }
  },
  mounted () {
    this.refresh()
    this.auto_interval = setInterval(this.refresh, 2000);
  },
  beforeUnmount () {
    if (this.auto_interval) {
      clearInterval(this.auto_interval)
    }
  },
  methods: {
    refresh () {
      //console.log(`GET /comment/['=','record_uid','${this.record_data.uid}']`)
      var query = ['=', 'record_uid', this.record_data.uid]
      var options = {
        perpage: this.per_page,
        pagenb: this.current_page,
        asc: this.isascending,
      }
      if (this.orderby !== undefined) { options["orderby"] = this.orderby }
      this.get_data('comment', query, options, this.update_data)
    },
    update_data(response) {
      if (response.data) {
          this.data = response.data.data
          this.record_data.comment_count = response.data.count
          this.nb_rows = response.data.count
          this.update_record()
      }
    },
    update_record() {
      this.get_data('record', ['=', 'uid', this.record_data.uid], null, this.update_record_callback)
    },
    update_record_callback(response) {
      if (response.data) {
        this.record_data.state = response.data.data[0].state
      }
    },
    add_comment(message, type) {
      var comment = {
        record_uid: this.record_data.uid,
        type: type,
        message: message,
        date: moment().format(),
      }
      add_items("comment_self", [comment], this.callback)
    },
    callback(response) {
      this.refresh()
      this.input_text = ''
    },
    is_admin() {
      var permissions = localStorage.getItem('permissions') || []
      return permissions.includes('rw_all') || permissions.includes('rw_comment')
    },
    can_comment(row) {
      var permissions = localStorage.getItem('permissions') || []
      var name = localStorage.getItem('name')
      var method = localStorage.getItem('method')
      return permissions.includes('can_comment') && name == row['name'] && method == row['method']
    },
    can_delete(row) {
      return this.is_admin() || this.can_comment(row)
    },
    can_edit(row) {
      return this.can_delete(row)
    },
    modal_edit (item) {
      var new_item = JSON.parse(JSON.stringify(item))
      this.modal_data.edit = new_item
      this.show_edit = true
    },
    modal_delete(item) {
      this.modal_data.delete = item
      this.show_delete = true
    },
    modal_clear() {
      this.modal_data.edit = {}
      this.modal_data.delete = {}
      this.show_edit = false
      this.show_delete = false
      Array.from(document.getElementsByClassName('modal')).forEach(el => el.style.display = "none")
      Array.from(document.getElementsByClassName('modal-backdrop')).forEach(el => el.style.display = "none")
    },
    submit_edit(bvModalEvt) {
      bvModalEvt.preventDefault()
      update_items(this.is_admin() ? 'comment' : 'comment_self', [this.modal_data.edit], this.callback)
      this.$nextTick(() => {
        this.show_edit = false
      })
    },
    submit_delete(bvModalEvt) {
      bvModalEvt.preventDefault()
      delete_items(this.is_admin() ? 'comment' : 'comment_self', [this.modal_data.delete], this.callback)
      this.$nextTick(() => {
        this.show_delete = false
      })
    },
    toggle_auto() {
      if(this.auto_interval) {
        clearInterval(this.auto_interval);
      }
      this.auto_mode = !this.auto_mode
      if (this.auto_mode) {
        this.auto_interval = setInterval(this.refresh, 2000);
      }
    },
  },
  watch: {
    current_page: function() {
      this.refresh()
    },
    per_page: function() {
      this.refresh()
    },
  },
}
</script><|MERGE_RESOLUTION|>--- conflicted
+++ resolved
@@ -11,46 +11,6 @@
                   <CButton v-if="can_edit(row)" size="sm" class='py-0_5 px-1' style='border-radius: 0 0 0 .25rem' color="primary" @click="modal_edit(row)" v-c-tooltip="{content: 'Edit'}"><i class="la la-pencil-alt la-lg"></i></CButton>
                   <CButton v-if="can_delete(row)" size="sm" class='py-0_5 px-1' style='border-radius: 0 .25rem 0 0' color="danger" @click="modal_delete(row)" v-c-tooltip="{content: 'Delete'}"><i class="la la-trash la-lg"></i></CButton>
                 </div>
-<<<<<<< HEAD
-              </template>
-            </CTooltip>
-            <div>
-              <div>
-                <span class="fw-bold" style="font-size: 1.0rem">{{ row['name'] }}</span>
-                <span class="fst-italic muted"> @<DateTime :date="row['date']" show_secs /></span>
-                <span class="text-muted" style="font-size: 0.75rem" v-if="row['edited']"> (edited)</span>
-              </div>
-              <div class="text-muted">
-                {{ row['message'] }}
-              </div>
-              <div class="text-muted" v-if="row['modifications'] && row['modifications'].length > 0">
-                <CBadge color="warning">modifications</CBadge> <Modification style="font-size: 0.70rem;" :data="row['modifications']"/>
-              </div>
-            </div>
-          </CCardBody>
-        </CCard>
-      </CCol>
-    </CRow>
-    <CFormTextarea
-      id="textarea"
-      v-model="input_text"
-      placeholder="Add a comment"
-      rows="1"
-      max-rows="8"
-      class='mb-2'
-    ></CFormTextarea>
-    <div>
-      <CButtonToolbar role="group">
-        <CButton size="sm" color='primary' @click="add_comment(input_text, 'comment')" v-c-tooltip="{content: 'Add a comment'}">Comment</CButton>
-        <div class="d-flex ms-auto me-2 align-items-center">
-          <div class="me-2">
-            <SPagination
-              v-model:activePage="current_page"
-              :pages="Math.ceil(nb_rows / per_page)"
-              ulClass="m-0"
-            />
-          </div>
-=======
                 <CCardBody class="d-flex p-2 align-items-center">
                   <CTooltip :content="get_alert_tooltip(row['type'])" trigger="hover">
                     <template #toggler="{ on }">
@@ -62,7 +22,7 @@
                   <div>
                     <div>
                       <span class="fw-bold" style="font-size: 1.0rem">{{ row['name'] }}</span>
-                      <span class="fst-italic muted"> @<DateTime :date="row['date']" /></span>
+                      <span class="fst-italic muted"> @<DateTime :date="row['date']" show_secs /></span>
                       <span class="text-muted" style="font-size: 0.75rem" v-if="row['edited']"> (edited)</span>
                     </div>
                     <div class="text-muted">
@@ -84,7 +44,6 @@
             max-rows="8"
             class='mb-2'
           ></CFormTextarea>
->>>>>>> 103804fc
           <div>
             <CButtonToolbar role="group">
               <CButton size="sm" color='primary' @click="add_comment(input_text, 'comment')" v-c-tooltip="{content: 'Add a comment'}">Comment</CButton>
